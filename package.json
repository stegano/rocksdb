{
  "name": "leveldown-prebuilt",
  "description": "A Node.js LevelDB binding, primary backend for LevelUP",
  "version": "1.1.0",
  "contributors": [
    "Rod Vagg <r@va.gg> (https://github.com/rvagg)",
    "John Chesley <john@chesl.es> (https://github.com/chesles/)",
    "Jake Verbaten <raynos2@gmail.com> (https://github.com/raynos)",
    "Dominic Tarr <dominic.tarr@gmail.com> (https://github.com/dominictarr)",
    "Max Ogden <max@maxogden.com> (https://github.com/maxogden)",
    "Lars-Magnus Skog <ralphtheninja@riseup.net> (https://github.com/ralphtheninja)",
    "David Björklund <david.bjorklund@gmail.com> (https://github.com/kesla)",
    "Julian Gruber <julian@juliangruber.com> (https://github.com/juliangruber)",
    "Paolo Fragomeni <paolo@async.ly> (https://github.com/hij1nx)",
    "Anton Whalley <anton.whalley@nearform.com> (https://github.com/No9)",
    "Matteo Collina <matteo.collina@gmail.com> (https://github.com/mcollina)",
    "Pedro Teixeira <pedro.teixeira@gmail.com> (https://github.com/pgte)",
    "James Halliday <mail@substack.net> (https://github.com/substack)"
  ],
  "repository": {
    "type": "git",
<<<<<<< HEAD
    "url": "https://github.com/mafintosh/leveldown-prebuilt.git"
  },
  "homepage": "https://github.com/mafintosh/leveldown-prebuilt",
=======
    "url": "https://github.com/level/leveldown.git"
  },
  "homepage": "https://github.com/level/leveldown",
>>>>>>> d513066e
  "keywords": [
    "leveldb",
    "level"
  ],
  "main": "leveldown.js",
  "dependencies": {
    "abstract-leveldown": "~2.4.0",
    "bindings": "~1.2.1",
    "fast-future": "~1.0.0",
<<<<<<< HEAD
    "nan": "~1.5.0",
    "node-pre-gyp": "~0.6.2"
=======
    "nan": "~1.8.4"
>>>>>>> d513066e
  },
  "devDependencies": {
    "async": "~1.0.0",
    "delayed": "~1.0.1",
    "du": "~0.1.0",
    "faucet": "0.0.1",
    "mkfiletree": "~0.0.1",
    "monotonic-timestamp": "~0.0.8",
    "node-gyp": "~1.0.1",
    "node-uuid": "~1.4.3",
    "optimist": "~0.6.1",
    "readfiletree": "~0.0.1",
    "rimraf": "~2.2.8",
    "slump": "~2.0.0",
    "tape": "~4.0.0"
  },
  "scripts": {
<<<<<<< HEAD
    "install": "node-pre-gyp install --fallback-to-build",
    "test": "tap test/*-test.js --stderr",
    "prebuild": "node-pre-gyp rebuild && node-pre-gyp package"
=======
    "test": "tape test/*-test.js | faucet"
>>>>>>> d513066e
  },
  "license": "MIT",
  "gypfile": true,
  "bundledDependencies": [
    "node-pre-gyp"
  ],
  "binary": {
    "module_name": "leveldown",
    "module_path": "./build-pre-gyp/",
    "host": "https://github.com/mafintosh/node-leveldown/releases/download/v0.10.2"
  }
}<|MERGE_RESOLUTION|>--- conflicted
+++ resolved
@@ -1,5 +1,5 @@
 {
-  "name": "leveldown-prebuilt",
+  "name": "leveldown",
   "description": "A Node.js LevelDB binding, primary backend for LevelUP",
   "version": "1.1.0",
   "contributors": [
@@ -19,15 +19,9 @@
   ],
   "repository": {
     "type": "git",
-<<<<<<< HEAD
-    "url": "https://github.com/mafintosh/leveldown-prebuilt.git"
-  },
-  "homepage": "https://github.com/mafintosh/leveldown-prebuilt",
-=======
     "url": "https://github.com/level/leveldown.git"
   },
   "homepage": "https://github.com/level/leveldown",
->>>>>>> d513066e
   "keywords": [
     "leveldb",
     "level"
@@ -37,12 +31,8 @@
     "abstract-leveldown": "~2.4.0",
     "bindings": "~1.2.1",
     "fast-future": "~1.0.0",
-<<<<<<< HEAD
-    "nan": "~1.5.0",
+    "nan": "~1.8.4",
     "node-pre-gyp": "~0.6.2"
-=======
-    "nan": "~1.8.4"
->>>>>>> d513066e
   },
   "devDependencies": {
     "async": "~1.0.0",
@@ -60,13 +50,9 @@
     "tape": "~4.0.0"
   },
   "scripts": {
-<<<<<<< HEAD
     "install": "node-pre-gyp install --fallback-to-build",
-    "test": "tap test/*-test.js --stderr",
+    "test": "tape test/*-test.js | faucet",
     "prebuild": "node-pre-gyp rebuild && node-pre-gyp package"
-=======
-    "test": "tape test/*-test.js | faucet"
->>>>>>> d513066e
   },
   "license": "MIT",
   "gypfile": true,
@@ -76,6 +62,6 @@
   "binary": {
     "module_name": "leveldown",
     "module_path": "./build-pre-gyp/",
-    "host": "https://github.com/mafintosh/node-leveldown/releases/download/v0.10.2"
+    "host": "https://github.com/level/leveldown/releases/download/v1.1.0"
   }
 }