{
    "targets": [{
        "target_name": "leveldown"
      , "dependencies": [
            "<(module_root_dir)/deps/leveldb/leveldb.gyp:leveldb"
        ]
      , "sources": [
            "src/async.cc"
<<<<<<< HEAD
=======
          , "src/batch.cc"
          , "src/cbatch.cc"
>>>>>>> f0f8f79b
          , "src/database.cc"
          , "src/database_async.cc"
          , "src/iterator.cc"
          , "src/iterator_async.cc"
          , "src/leveldown.cc"
        ]
    }]
}<|MERGE_RESOLUTION|>--- conflicted
+++ resolved
@@ -6,11 +6,7 @@
         ]
       , "sources": [
             "src/async.cc"
-<<<<<<< HEAD
-=======
-          , "src/batch.cc"
           , "src/cbatch.cc"
->>>>>>> f0f8f79b
           , "src/database.cc"
           , "src/database_async.cc"
           , "src/iterator.cc"
