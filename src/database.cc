--- conflicted
+++ resolved
@@ -14,11 +14,7 @@
 #include "database.h"
 #include "async.h"
 #include "database_async.h"
-<<<<<<< HEAD
-=======
-#include "batch.h"
 #include "cbatch.h"
->>>>>>> f0f8f79b
 #include "iterator.h"
 
 namespace leveldown {
