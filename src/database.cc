/* Copyright (c) 2012-2013 LevelDOWN contributors
 * See list at <https://github.com/rvagg/node-leveldown#contributing>
 * MIT +no-false-attribs License
 * <https://github.com/rvagg/node-leveldown/blob/master/LICENSE>
 */

#include <node.h>
#include <node_buffer.h>

#include "leveldb/db.h"

#include "leveldown.h"
#include "database.h"
#include "async.h"
#include "database_async.h"
#include "batch.h"
#include "iterator.h"

namespace leveldown {

Database::Database (char* location) : location(location) {
  db = NULL;
};

Database::~Database () {
  if (db != NULL)
    delete db;
};

const char* Database::Location() const { return location; }

/* Calls from worker threads, NO V8 HERE *****************************/

leveldb::Status Database::OpenDatabase (
        leveldb::Options* options
      , std::string location
    ) {
  return leveldb::DB::Open(*options, location, &db);
}

leveldb::Status Database::PutToDatabase (
        leveldb::WriteOptions* options
      , leveldb::Slice key
      , leveldb::Slice value
    ) {
  return db->Put(*options, key, value);
}

leveldb::Status Database::GetFromDatabase (
        leveldb::ReadOptions* options
      , leveldb::Slice key
      , std::string& value
    ) {
  return db->Get(*options, key, &value);
}

leveldb::Status Database::DeleteFromDatabase (
        leveldb::WriteOptions* options
      , leveldb::Slice key
    ) {
  return db->Delete(*options, key);
}

leveldb::Status Database::WriteBatchToDatabase (
        leveldb::WriteOptions* options
      , leveldb::WriteBatch* batch
    ) {
  return db->Write(*options, batch);
}

uint64_t Database::ApproximateSizeFromDatabase (const leveldb::Range* range) {
  uint64_t size;
  db->GetApproximateSizes(range, 1, &size);
  return size;
}

leveldb::Iterator* Database::NewIterator (leveldb::ReadOptions* options) {
  return db->NewIterator(*options);
}

const leveldb::Snapshot* Database::NewSnapshot () {
  return db->GetSnapshot();
}

void Database::ReleaseSnapshot (const leveldb::Snapshot* snapshot) {
  return db->ReleaseSnapshot(snapshot);
}

void Database::CloseDatabase () {
  delete db;
  db = NULL;
}

/* V8 exposed functions *****************************/

v8::Persistent<v8::Function> Database::constructor;

v8::Handle<v8::Value> LevelDOWN (const v8::Arguments& args) {
  v8::HandleScope scope;
  return scope.Close(Database::NewInstance(args));
}

void Database::Init () {
  v8::Local<v8::FunctionTemplate> tpl = v8::FunctionTemplate::New(New);
  tpl->SetClassName(v8::String::NewSymbol("Database"));
  tpl->InstanceTemplate()->SetInternalFieldCount(1);
  tpl->PrototypeTemplate()->Set(
      v8::String::NewSymbol("open")
    , v8::FunctionTemplate::New(Open)->GetFunction()
  );
  tpl->PrototypeTemplate()->Set(
      v8::String::NewSymbol("close")
    , v8::FunctionTemplate::New(Close)->GetFunction()
  );
  tpl->PrototypeTemplate()->Set(
      v8::String::NewSymbol("put")
    , v8::FunctionTemplate::New(Put)->GetFunction()
  );
  tpl->PrototypeTemplate()->Set(
      v8::String::NewSymbol("get")
    , v8::FunctionTemplate::New(Get)->GetFunction()
  );
  tpl->PrototypeTemplate()->Set(
      v8::String::NewSymbol("del")
    , v8::FunctionTemplate::New(Delete)->GetFunction()
  );
  tpl->PrototypeTemplate()->Set(
      v8::String::NewSymbol("batch")
    , v8::FunctionTemplate::New(Batch)->GetFunction()
  );
  tpl->PrototypeTemplate()->Set(
      v8::String::NewSymbol("approximateSize")
    , v8::FunctionTemplate::New(ApproximateSize)->GetFunction()
  );
  tpl->PrototypeTemplate()->Set(
      v8::String::NewSymbol("iterator")
    , v8::FunctionTemplate::New(Iterator)->GetFunction()
  );
  constructor = v8::Persistent<v8::Function>::New(tpl->GetFunction());
}

v8::Handle<v8::Value> Database::New (const v8::Arguments& args) {
  v8::HandleScope scope;

  if (args.Length() == 0) {
    LD_THROW_RETURN("leveldown() requires at least a location argument")
  }

  if (!args[0]->IsString()) {
    LD_THROW_RETURN("leveldown() requires a location string argument")
  }

  LD_FROM_V8_STRING(location, v8::Handle<v8::String>::Cast(args[0]))

  Database* obj = new Database(location);
  obj->Wrap(args.This());

  return args.This();
}

v8::Handle<v8::Value> Database::NewInstance (const v8::Arguments& args) {
  v8::HandleScope scope;

  v8::Local<v8::Object> instance;

  if (args.Length() == 0) {
    v8::Handle<v8::Value> argv[0];
    instance = constructor->NewInstance(0, argv);
  } else {
    v8::Handle<v8::Value> argv[] = { args[0] };
    instance = constructor->NewInstance(1, argv);
  }

  return scope.Close(instance);
}

v8::Handle<v8::Value> Database::Open (const v8::Arguments& args) {
  v8::HandleScope scope;

  LD_METHOD_SETUP_COMMON(open, 0, 1)

  LD_BOOLEAN_OPTION_VALUE_DEFTRUE(optionsObj, createIfMissing)
  LD_BOOLEAN_OPTION_VALUE(optionsObj, errorIfExists)
  LD_BOOLEAN_OPTION_VALUE(optionsObj, compression)
  LD_UINT32_OPTION_VALUE(optionsObj, cacheSize, 8 << 20)

  OpenWorker* worker = new OpenWorker(
      database
    , callback
    , createIfMissing
    , errorIfExists
    , compression
    , cacheSize
  );

  AsyncQueueWorker(worker);

  return v8::Undefined();
}

v8::Handle<v8::Value> Database::Close (const v8::Arguments& args) {
  v8::HandleScope scope;

  LD_METHOD_SETUP_COMMON_ONEARG(close)

  CloseWorker* worker = new CloseWorker(database, callback);
  AsyncQueueWorker(worker);

  return v8::Undefined();
}

v8::Handle<v8::Value> Database::Put (const v8::Arguments& args) {
  v8::HandleScope scope;

  LD_METHOD_SETUP_COMMON(put, 2, 3)

<<<<<<< HEAD
  LD_CB_ERR_IF_OPTION_NULL_OR_UNDEFINED(0, Key)
  LD_CB_ERR_IF_OPTION_NULL_OR_UNDEFINED(1, Value)
=======
  LD_CB_ERR_IF_NULL_OR_UNDEFINED(args[0], key)
  LD_CB_ERR_IF_NULL_OR_UNDEFINED(args[1], value)
>>>>>>> 567e6bfd

  v8::Local<v8::Value> keyBufferV = args[0];
  v8::Local<v8::Value> valueBufferV = args[1];
  LD_STRING_OR_BUFFER_TO_SLICE(key, keyBufferV)
  LD_STRING_OR_BUFFER_TO_SLICE(value, valueBufferV)

  v8::Persistent<v8::Value> keyBuffer =
      v8::Persistent<v8::Value>::New(keyBufferV);
  v8::Persistent<v8::Value> valueBuffer =
      v8::Persistent<v8::Value>::New(valueBufferV);

  LD_BOOLEAN_OPTION_VALUE(optionsObj, sync)

  WriteWorker* worker  = new WriteWorker(
      database
    , callback
    , key
    , value
    , sync
    , keyBuffer
    , valueBuffer
  );
  AsyncQueueWorker(worker);

  return v8::Undefined();
}

v8::Handle<v8::Value> Database::Get (const v8::Arguments& args) {
  v8::HandleScope scope;

  LD_METHOD_SETUP_COMMON(put, 1, 2)

<<<<<<< HEAD
  LD_CB_ERR_IF_OPTION_NULL_OR_UNDEFINED(0, Key)
=======
  LD_CB_ERR_IF_NULL_OR_UNDEFINED(args[0], key)
>>>>>>> 567e6bfd

  v8::Local<v8::Value> keyBufferV = args[0];
  LD_STRING_OR_BUFFER_TO_SLICE(key, keyBufferV)

  v8::Persistent<v8::Value> keyBuffer = v8::Persistent<v8::Value>::New(keyBufferV);

  LD_BOOLEAN_OPTION_VALUE_DEFTRUE(optionsObj, asBuffer)
  LD_BOOLEAN_OPTION_VALUE_DEFTRUE(optionsObj, fillCache)

  ReadWorker* worker = new ReadWorker(
      database
    , callback
    , key
    , asBuffer
    , fillCache
    , keyBuffer
  );
  AsyncQueueWorker(worker);

  return v8::Undefined();
}

v8::Handle<v8::Value> Database::Delete (const v8::Arguments& args) {
  v8::HandleScope scope;

  LD_METHOD_SETUP_COMMON(put, 1, 2)

<<<<<<< HEAD
  LD_CB_ERR_IF_OPTION_NULL_OR_UNDEFINED(0, Key)

=======
  LD_CB_ERR_IF_NULL_OR_UNDEFINED(args[0], key)
>>>>>>> 567e6bfd
  v8::Local<v8::Value> keyBufferV = args[0];
  LD_STRING_OR_BUFFER_TO_SLICE(key, keyBufferV)

  v8::Persistent<v8::Value> keyBuffer =
      v8::Persistent<v8::Value>::New(keyBufferV);

  LD_BOOLEAN_OPTION_VALUE(optionsObj, sync)

  DeleteWorker* worker = new DeleteWorker(
      database
    , callback
    , key
    , sync
    , keyBuffer
  );
  AsyncQueueWorker(worker);

  return v8::Undefined();
}

/* property key & value strings for elements of the array sent to batch() */
LD_SYMBOL ( str_key   , key   );
LD_SYMBOL ( str_value , value );
LD_SYMBOL ( str_type  , type  );
LD_SYMBOL ( str_del   , del   );
LD_SYMBOL ( str_put   , put   );

v8::Handle<v8::Value> Database::Batch (const v8::Arguments& args) {
  v8::HandleScope scope;

  LD_METHOD_SETUP_COMMON(batch, 1, 2)

  LD_BOOLEAN_OPTION_VALUE(optionsObj, sync)

  v8::Local<v8::Array> array = v8::Local<v8::Array>::Cast(args[0]);

  std::vector<BatchOp*>* operations = new std::vector<BatchOp*>;
  for (unsigned int i = 0; i < array->Length(); i++) {
    if (!array->Get(i)->IsObject())
      continue;

    v8::Local<v8::Object> obj = v8::Local<v8::Object>::Cast(array->Get(i));

    LD_CB_ERR_IF_NULL_OR_UNDEFINED(obj->Get(str_type), type)

    v8::Local<v8::Value> keyBuffer = obj->Get(str_key);
    LD_CB_ERR_IF_NULL_OR_UNDEFINED(keyBuffer, key)

    if (obj->Get(str_type)->StrictEquals(str_del)) {
      LD_STRING_OR_BUFFER_TO_SLICE(key, keyBuffer)

      operations->push_back(new BatchDelete(
          key
        , v8::Persistent<v8::Value>::New(keyBuffer)
      ));
    } else if (obj->Get(str_type)->StrictEquals(str_put)) {
      v8::Local<v8::Value> valueBuffer = obj->Get(str_value);
      LD_CB_ERR_IF_NULL_OR_UNDEFINED(valueBuffer, value)

      LD_STRING_OR_BUFFER_TO_SLICE(key, keyBuffer)
      LD_STRING_OR_BUFFER_TO_SLICE(value, valueBuffer)

      operations->push_back(new BatchWrite(
          key
        , value
        , v8::Persistent<v8::Value>::New(keyBuffer)
        , v8::Persistent<v8::Value>::New(valueBuffer)
      ));
    }
  }

  AsyncQueueWorker(new BatchWorker(
      database
    , callback
    , operations
    , sync
  ));

  return v8::Undefined();
}

v8::Handle<v8::Value> Database::ApproximateSize (const v8::Arguments& args) {
  v8::HandleScope scope;

  v8::Local<v8::Value> startBufferV = args[0];
  v8::Local<v8::Value> endBufferV = args[1];

  if (startBufferV->IsNull()
      || startBufferV->IsUndefined()
      || startBufferV->IsFunction() // callback in pos 0?
      || endBufferV->IsNull()
      || endBufferV->IsUndefined()
      || endBufferV->IsFunction() // callback in pos 1?
      ) {
    LD_THROW_RETURN( \
      "approximateSize() requires valid `start`, `end` and `callback` arguments" \
    )
  }

  LD_METHOD_SETUP_COMMON(approximateSize, -1, 2)

<<<<<<< HEAD
  LD_CB_ERR_IF_OPTION_NULL_OR_UNDEFINED(0, Start)
  LD_CB_ERR_IF_OPTION_NULL_OR_UNDEFINED(1, End)
=======
  LD_CB_ERR_IF_NULL_OR_UNDEFINED(args[0], start)
  LD_CB_ERR_IF_NULL_OR_UNDEFINED(args[1], end)
>>>>>>> 567e6bfd

  LD_STRING_OR_BUFFER_TO_SLICE(start, startBufferV)
  LD_STRING_OR_BUFFER_TO_SLICE(end, endBufferV)

  v8::Persistent<v8::Value> startBuffer =
      v8::Persistent<v8::Value>::New(startBufferV);
  v8::Persistent<v8::Value> endBuffer =
      v8::Persistent<v8::Value>::New(endBufferV);

  ApproximateSizeWorker* worker  = new ApproximateSizeWorker(
      database
    , callback
    , start
    , end
    , startBuffer
    , endBuffer
  );
  AsyncQueueWorker(worker);

  return v8::Undefined();
}

v8::Handle<v8::Value> Database::Iterator (const v8::Arguments& args) {
  v8::HandleScope scope;

  v8::Local<v8::Object> optionsObj;
  if (args.Length() > 0 && args[0]->IsObject()) {
    optionsObj = v8::Local<v8::Object>::Cast(args[0]);
  }

  return scope.Close(Iterator::NewInstance(args.This(), optionsObj));
}

} // namespace leveldown<|MERGE_RESOLUTION|>--- conflicted
+++ resolved
@@ -214,13 +214,8 @@
 
   LD_METHOD_SETUP_COMMON(put, 2, 3)
 
-<<<<<<< HEAD
-  LD_CB_ERR_IF_OPTION_NULL_OR_UNDEFINED(0, Key)
-  LD_CB_ERR_IF_OPTION_NULL_OR_UNDEFINED(1, Value)
-=======
   LD_CB_ERR_IF_NULL_OR_UNDEFINED(args[0], key)
   LD_CB_ERR_IF_NULL_OR_UNDEFINED(args[1], value)
->>>>>>> 567e6bfd
 
   v8::Local<v8::Value> keyBufferV = args[0];
   v8::Local<v8::Value> valueBufferV = args[1];
@@ -253,11 +248,7 @@
 
   LD_METHOD_SETUP_COMMON(put, 1, 2)
 
-<<<<<<< HEAD
-  LD_CB_ERR_IF_OPTION_NULL_OR_UNDEFINED(0, Key)
-=======
   LD_CB_ERR_IF_NULL_OR_UNDEFINED(args[0], key)
->>>>>>> 567e6bfd
 
   v8::Local<v8::Value> keyBufferV = args[0];
   LD_STRING_OR_BUFFER_TO_SLICE(key, keyBufferV)
@@ -285,12 +276,8 @@
 
   LD_METHOD_SETUP_COMMON(put, 1, 2)
 
-<<<<<<< HEAD
-  LD_CB_ERR_IF_OPTION_NULL_OR_UNDEFINED(0, Key)
-
-=======
   LD_CB_ERR_IF_NULL_OR_UNDEFINED(args[0], key)
->>>>>>> 567e6bfd
+
   v8::Local<v8::Value> keyBufferV = args[0];
   LD_STRING_OR_BUFFER_TO_SLICE(key, keyBufferV)
 
@@ -392,13 +379,8 @@
 
   LD_METHOD_SETUP_COMMON(approximateSize, -1, 2)
 
-<<<<<<< HEAD
-  LD_CB_ERR_IF_OPTION_NULL_OR_UNDEFINED(0, Start)
-  LD_CB_ERR_IF_OPTION_NULL_OR_UNDEFINED(1, End)
-=======
   LD_CB_ERR_IF_NULL_OR_UNDEFINED(args[0], start)
   LD_CB_ERR_IF_NULL_OR_UNDEFINED(args[1], end)
->>>>>>> 567e6bfd
 
   LD_STRING_OR_BUFFER_TO_SLICE(start, startBufferV)
   LD_STRING_OR_BUFFER_TO_SLICE(end, endBufferV)
